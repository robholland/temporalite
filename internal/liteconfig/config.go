--- conflicted
+++ resolved
@@ -58,11 +58,8 @@
 	portProvider     *portProvider
 	FrontendIP       string
 	UIServer         UIServer
-<<<<<<< HEAD
 	HistoryShards    int32
-=======
 	BaseConfig       *config.Config
->>>>>>> ba9bae99
 }
 
 var SupportedPragmas = map[string]struct{}{
@@ -99,15 +96,10 @@
 			Level:      "info",
 			OutputFile: "",
 		})),
-<<<<<<< HEAD
 		portProvider:  &portProvider{},
 		FrontendIP:    "",
+		BaseConfig:    &config.Config{},
 		HistoryShards: 1,
-=======
-		portProvider: &portProvider{},
-		FrontendIP:   "",
-		BaseConfig:   &config.Config{},
->>>>>>> ba9bae99
 	}, nil
 }
 
@@ -164,24 +156,14 @@
 			ListenAddress: fmt.Sprintf("%s:%d", cfg.FrontendIP, cfg.MetricsPort),
 			HandlerPath:   "/metrics",
 		},
-<<<<<<< HEAD
-		Persistence: config.Persistence{
-			DefaultStore:     PersistenceStoreName,
-			VisibilityStore:  PersistenceStoreName,
-			NumHistoryShards: cfg.HistoryShards,
-			DataStores: map[string]config.DataStore{
-				PersistenceStoreName: {SQL: &sqliteConfig},
-			},
-=======
 	}
 	baseConfig.Global.PProf = config.PProf{Port: pprofPort}
 	baseConfig.Persistence = config.Persistence{
 		DefaultStore:     PersistenceStoreName,
 		VisibilityStore:  PersistenceStoreName,
-		NumHistoryShards: 1,
+		NumHistoryShards: cfg.HistoryShards,
 		DataStores: map[string]config.DataStore{
 			PersistenceStoreName: {SQL: &sqliteConfig},
->>>>>>> ba9bae99
 		},
 	}
 	baseConfig.ClusterMetadata = &cluster.Config{
